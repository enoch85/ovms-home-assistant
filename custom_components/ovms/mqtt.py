"""MQTT Client for OVMS Integration."""
import asyncio
import logging
import re
import time
import json
import uuid
import hashlib
from typing import Any, Callable, Dict, List, Optional, Set, Tuple, Union
from collections import deque

import paho.mqtt.client as mqtt

from homeassistant.const import (
    CONF_HOST, 
    CONF_PASSWORD, 
    CONF_PORT,
    CONF_PROTOCOL, 
    CONF_USERNAME,
)
from homeassistant.core import HomeAssistant
from homeassistant.helpers.dispatcher import async_dispatcher_send, async_dispatcher_connect

from .const import (
    CONF_CLIENT_ID,
    CONF_MQTT_USERNAME,
    CONF_QOS,
    CONF_TOPIC_PREFIX,
    CONF_TOPIC_STRUCTURE,
    CONF_VEHICLE_ID,
    CONF_VERIFY_SSL,
    CONF_ORIGINAL_VEHICLE_ID,
    DEFAULT_TOPIC_STRUCTURE,
    DEFAULT_VERIFY_SSL,
    DEFAULT_COMMAND_RATE_LIMIT,
    DEFAULT_COMMAND_RATE_PERIOD,
    DOMAIN,
    LOGGER_NAME,
    TOPIC_TEMPLATE,
    COMMAND_TOPIC_TEMPLATE,
    RESPONSE_TOPIC_TEMPLATE,
    TOPIC_WILDCARD,
)
from .rate_limiter import CommandRateLimiter

_LOGGER = logging.getLogger(LOGGER_NAME)

# Signal constants
SIGNAL_ADD_ENTITIES = f"{DOMAIN}_add_entities"
SIGNAL_UPDATE_ENTITY = f"{DOMAIN}_update_entity"
SIGNAL_PLATFORMS_LOADED = f"{DOMAIN}_platforms_loaded"


def ensure_serializable(obj):
    """Ensure objects are JSON serializable.
    
    Converts MQTT-specific types to standard Python types.
    """
    if isinstance(obj, dict):
        return {k: ensure_serializable(v) for k, v in obj.items()}
    elif isinstance(obj, list):
        return [ensure_serializable(item) for item in obj]
    elif isinstance(obj, tuple):
        return [ensure_serializable(item) for item in obj]
    elif hasattr(obj, '__dict__'):  # Convert custom objects to dict
        return {k: ensure_serializable(v) for k, v in obj.__dict__.items() 
                if not k.startswith('_')}
    elif obj.__class__.__name__ == 'ReasonCodes':  # Handle MQTT ReasonCodes specifically
        try:
            return [int(code) for code in obj]  # Convert to list of integers
        except:
            return str(obj)   # Fall back to string representation
    else:
        return obj


class OVMSMQTTClient:
    """MQTT Client for OVMS Integration."""

    def __init__(self, hass: HomeAssistant, config: Dict[str, Any]):
        """Initialize the MQTT Client."""
        self.hass = hass
        self.config = config
        self.client = None
        self.connected = False
        self.topic_cache = {}
        self.discovered_topics = set()
        self.entity_registry = {}
        self.entity_types = {}  # Track entity types for diagnostics
        self.structure_prefix = None  # Will be initialized in setup
        
        # Set up command response tracking
        self.pending_commands = {}
        
        # Set up rate limiter
        self.command_limiter = CommandRateLimiter(
            max_calls=DEFAULT_COMMAND_RATE_LIMIT,
            period=DEFAULT_COMMAND_RATE_PERIOD
        )
        
        # Debug counters
        self.message_count = 0
        self.reconnect_count = 0
        self.last_reconnect_time = 0
        
        # Entity queue for those discovered before platforms are ready
        self.entity_queue = deque()
        self.platforms_loaded = False
        
        # Status tracking
        self._status_topic = None
        self._connected_payload = "online"
        
    async def async_setup(self) -> bool:
        """Set up the MQTT client."""
        _LOGGER.debug("Setting up MQTT client")
        
        # Format the topic structure prefix
        self.structure_prefix = self._format_structure_prefix()
        _LOGGER.debug("Using structure prefix: %s", self.structure_prefix)
        
        # Create the MQTT client
        self.client = await self._create_mqtt_client()
        
        # Set up the callbacks
        self._setup_callbacks()
        
        # Connect to the broker
        result = await self._async_connect()
        if not result:
            _LOGGER.error("Failed to connect to MQTT broker")
            return False
            
        # Subscribe to topics
        self._subscribe_topics()
        
        # Set up listener for when all platforms are loaded
        async_dispatcher_connect(
            self.hass, 
            SIGNAL_PLATFORMS_LOADED, 
            self._async_platforms_loaded
        )
        
        # Start the cleanup task for pending commands
        self._cleanup_task = asyncio.create_task(self._async_cleanup_pending_commands())
        
        return True
        
    async def _create_mqtt_client(self) -> mqtt.Client:
        """Create and configure the MQTT client."""
        client_id = self.config.get(CONF_CLIENT_ID)
        protocol = mqtt.MQTTv5 if hasattr(mqtt, 'MQTTv5') else mqtt.MQTTv311
        
        _LOGGER.debug("Creating MQTT client with ID: %s", client_id)
        client = mqtt.Client(client_id=client_id, protocol=protocol)
        
        # Configure authentication if provided
        username = self.config.get(CONF_USERNAME)
        if username:
            password = self.config.get(CONF_PASSWORD)
            _LOGGER.debug("Setting username and password for MQTT client")
            client.username_pw_set(
                username=username,
                password=password,
            )
            
        # Configure TLS if needed
        if self.config.get(CONF_PORT) == 8883:
            _LOGGER.debug("Enabling SSL/TLS for port 8883")
            import ssl
            verify_ssl = self.config.get(CONF_VERIFY_SSL, DEFAULT_VERIFY_SSL)
            
            # Use executor to avoid blocking the event loop
            context = await self.hass.async_add_executor_job(ssl.create_default_context)
            
            # Allow self-signed certificates if verification is disabled
            if not verify_ssl:
                _LOGGER.debug("SSL certificate verification disabled")
                context.check_hostname = False
                context.verify_mode = ssl.CERT_NONE
            
            client.tls_set_context(context)
        
        # Add Last Will and Testament message
        self._status_topic = f"{self.structure_prefix}/status"
        will_payload = "offline"
        will_qos = self.config.get(CONF_QOS, 1)
        will_retain = True
        
        client.will_set(self._status_topic, will_payload, will_qos, will_retain)
        
        # Add MQTT v5 properties when available
        if hasattr(mqtt, 'MQTTv5') and hasattr(mqtt, 'Properties') and hasattr(mqtt, 'PacketTypes'):
            try:
                properties = mqtt.Properties(mqtt.PacketTypes.CONNECT)
                properties.UserProperty = ("client_type", "home_assistant_ovms")
                properties.UserProperty = ("version", "1.0.0")
                client.connect_properties = properties
            except (TypeError, AttributeError) as e:
                _LOGGER.debug("Failed to set MQTT v5 properties: %s", e)
                # Continue without properties
            
        return client
        
    def _setup_callbacks(self) -> None:
        """Set up the MQTT callbacks."""
        # pylint: disable=unused-argument
        
        # Handle different MQTT protocol versions
        if hasattr(mqtt, 'MQTTv5'):
            def on_connect(client, userdata, flags, rc, properties=None):
                """Handle connection result."""
                self._on_connect_callback(client, userdata, flags, rc)
        else:
            def on_connect(client, userdata, flags, rc):
                """Handle connection result for MQTT v3."""
                self._on_connect_callback(client, userdata, flags, rc)
                
        def on_disconnect(client, userdata, rc, properties=None):
            """Handle disconnection."""
            _LOGGER.info("Disconnected from MQTT broker: %s", rc)
            self.connected = False
            self.reconnect_count += 1
            self.last_reconnect_time = time.time()
            
            # Schedule reconnection if not intentional disconnect
            if rc != 0:
                _LOGGER.warning("Unintentional disconnect. Scheduling reconnection attempt.")
                asyncio.run_coroutine_threadsafe(
                    self._async_reconnect(),
                    self.hass.loop,
                )
            
        def on_message(client, userdata, msg):
            """Handle incoming messages."""
            self.message_count += 1
            _LOGGER.debug("Message #%d received on topic: %s (payload len: %d)", 
                         self.message_count, msg.topic, len(msg.payload))
            
            # Try to decode payload for debug logging
            if _LOGGER.isEnabledFor(logging.DEBUG):
                try:
                    payload_str = msg.payload.decode('utf-8')
                    _LOGGER.debug("Payload: %s", payload_str[:200] + "..." if len(payload_str) > 200 else payload_str)
                except UnicodeDecodeError:
                    _LOGGER.debug("Payload: <binary data>")
            
            # Process the message
            asyncio.run_coroutine_threadsafe(
                self._async_process_message(msg),
                self.hass.loop,
            )
            
        def on_subscribe(client, userdata, mid, granted_qos, properties=None):
            """Handle subscription confirmation."""
            # Convert ReasonCodes to a serializable format
            serialized_qos = ensure_serializable(granted_qos)
            _LOGGER.debug("Subscription confirmed. MID: %s, QoS: %s", mid, serialized_qos)
            
        # Set the callbacks
        self.client.on_connect = on_connect
        self.client.on_disconnect = on_disconnect
        self.client.on_message = on_message
        
        # Set the subscription callback with protocol version handling
        if hasattr(mqtt, 'MQTTv5'):
            self.client.on_subscribe = on_subscribe
        else:
            # For MQTT v3.1.1
            def on_subscribe_v311(client, userdata, mid, granted_qos):
                on_subscribe(client, userdata, mid, granted_qos, None)
            self.client.on_subscribe = on_subscribe_v311
    
    def _on_connect_callback(self, client, userdata, flags, rc):
        """Common connection callback for different MQTT versions."""
        if hasattr(mqtt, 'ReasonCodes'):
            try:
                reason_code = mqtt.ReasonCodes(mqtt.CMD_CONNACK, rc)
                _LOGGER.info("Connected to MQTT broker with result: %s", reason_code)
            except (TypeError, AttributeError):
                _LOGGER.info("Connected to MQTT broker with result code: %s", rc)
        else:
            _LOGGER.info("Connected to MQTT broker with result code: %s", rc)
            
        if rc == 0:
            self.connected = True
            # Re-subscribe if we get disconnected
            self._subscribe_topics()
            
            # Publish online status when connected
            if self._status_topic:
                client.publish(self._status_topic, self._connected_payload, 
                              qos=self.config.get(CONF_QOS, 1), retain=True)
        else:
            self.connected = False
            _LOGGER.error("Failed to connect to MQTT broker: %s", rc)
        
    async def _async_connect(self) -> bool:
        """Connect to the MQTT broker."""
        host = self.config.get(CONF_HOST)
        port = self.config.get(CONF_PORT)
        
        _LOGGER.debug("Connecting to MQTT broker at %s:%s", host, port)
        
        try:
            # Connect using the executor to avoid blocking
            await self.hass.async_add_executor_job(
                self.client.connect,
                host,
                port,
                60,  # Keep alive timeout
            )
            
            # Start the loop in a separate thread
            self.client.loop_start()
            
            # Wait for the connection to establish
            for _ in range(10):  # Try for up to 5 seconds
                if self.connected:
                    _LOGGER.info("Successfully connected to MQTT broker")
                    return True
                await asyncio.sleep(0.5)
                
            _LOGGER.error("Timed out waiting for MQTT connection")
            return False
            
        except Exception as ex:  # pylint: disable=broad-except
            _LOGGER.exception("Failed to connect to MQTT broker: %s", ex)
            return False
            
    async def _async_reconnect(self) -> None:
        """Reconnect to the MQTT broker with exponential backoff."""
        # Calculate backoff time based on reconnect count
        backoff = min(30, 2 ** min(self.reconnect_count, 5))  # Cap at 30 seconds
        _LOGGER.info("Reconnecting in %d seconds (attempt #%d)", backoff, self.reconnect_count)
        
        await asyncio.sleep(backoff)
        
        if not self.connected:  # Avoid reconnecting if we're already connected
            try:
                # Use clean_session=False for persistent sessions
                if hasattr(mqtt, 'MQTTv5'):
                    try:
                        client_options = {'clean_start': False}
                        await self.hass.async_add_executor_job(
                            self.client.reconnect, **client_options
                        )
                    except TypeError:
                        # Fallback for older clients without clean_start parameter
                        await self.hass.async_add_executor_job(
                            self.client.reconnect
                        )
                else:
                    await self.hass.async_add_executor_job(
                        self.client.reconnect
                    )
            except Exception as ex:  # pylint: disable=broad-except
                _LOGGER.exception("Failed to reconnect to MQTT broker: %s", ex)
                # Schedule another reconnect attempt
                asyncio.create_task(self._async_reconnect())
            
    async def _async_cleanup_pending_commands(self) -> None:
        """Periodically clean up timed-out command requests."""
        try:
            while True:
                # Run every 60 seconds
                await asyncio.sleep(60)
                
                current_time = time.time()
                expired_commands = []
                
                for command_id, command_data in self.pending_commands.items():
                    # Check if command is older than 5 minutes
                    if current_time - command_data["timestamp"] > 300:
                        expired_commands.append(command_id)
                        _LOGGER.debug("Cleaning up expired command: %s", command_id)
                
                # Remove expired commands
                for command_id in expired_commands:
                    future = self.pending_commands[command_id]["future"]
                    if not future.done():
                        future.set_exception(asyncio.TimeoutError("Command expired during cleanup"))
                    del self.pending_commands[command_id]
                    
                _LOGGER.debug("Cleaned up %d expired commands", len(expired_commands))
                
        except asyncio.CancelledError:
            _LOGGER.debug("Command cleanup task cancelled")
        except Exception as ex:  # pylint: disable=broad-except
            _LOGGER.exception("Error in command cleanup task: %s", ex)
    
    def _subscribe_topics(self) -> None:
        """Subscribe to the OVMS topics."""
        if not self.connected:
            _LOGGER.warning("Cannot subscribe to topics, not connected")
            return
            
        # Format the topic
        qos = self.config.get(CONF_QOS)
        
        # Subscribe to all topics under the structure prefix
        topic = TOPIC_TEMPLATE.format(structure_prefix=self.structure_prefix)
        
        _LOGGER.info("Subscribing to OVMS topic: %s", topic)
        self.client.subscribe(topic, qos=qos)
        
        # Also subscribe to response topics for commands
        response_topic = RESPONSE_TOPIC_TEMPLATE.format(
            structure_prefix=self.structure_prefix,
            command_id="+"  # MQTT wildcard for any command ID
        )
        _LOGGER.info("Subscribing to response topic: %s", response_topic)
        self.client.subscribe(response_topic, qos=qos)
        
    def _format_structure_prefix(self) -> str:
        """Format the topic structure prefix based on configuration."""
        structure = self.config.get(CONF_TOPIC_STRUCTURE, DEFAULT_TOPIC_STRUCTURE)
        prefix = self.config.get(CONF_TOPIC_PREFIX)
        vehicle_id = self.config.get(CONF_VEHICLE_ID)
        mqtt_username = self.config.get(CONF_MQTT_USERNAME, "")
        
        # Replace the variables in the structure
        structure_prefix = structure.format(
            prefix=prefix,
            vehicle_id=vehicle_id,
            mqtt_username=mqtt_username
        )
        
        return structure_prefix
        
    async def _async_process_message(self, msg) -> None:
        """Process an incoming MQTT message."""
        topic = msg.topic
        try:
            payload = msg.payload.decode("utf-8")
        except UnicodeDecodeError:
            _LOGGER.warning("Failed to decode payload for topic %s", topic)
            payload = "<binary data>"
        
        _LOGGER.debug("Processing message: %s = %s", topic, payload[:50] + "..." if len(payload) > 50 else payload)
        
        # Check if this is a response to a command
        if self._is_response_topic(topic):
            await self._handle_command_response(topic, payload)
            return
        
        # Store in cache
        self.topic_cache[topic] = {
            "payload": payload,
            "timestamp": time.time(),
        }
        
        # Check if this is a new topic
        if topic not in self.discovered_topics:
            self.discovered_topics.add(topic)
            _LOGGER.debug("Discovered new topic: %s", topic)
            # Create a new entity for this topic
            await self._async_add_entity_for_topic(topic, payload)
        else:
            # Update existing entity
            entity_id = self.entity_registry.get(topic)
            if entity_id:
                async_dispatcher_send(
                    self.hass,
                    f"{SIGNAL_UPDATE_ENTITY}_{entity_id}",
                    payload,
                )
                
    def _is_response_topic(self, topic: str) -> bool:
        """Check if the topic is a response topic."""
        # Extract command ID from response topic pattern
        pattern = RESPONSE_TOPIC_TEMPLATE.format(
            structure_prefix=self.structure_prefix,
            command_id="(.*)"
        )
        pattern = pattern.replace("+", "[^/]+")  # Replace MQTT wildcard with regex pattern
        
        match = re.match(pattern, topic)
        return bool(match)
        
    async def _handle_command_response(self, topic: str, payload: str) -> None:
        """Handle a response to a command."""
        # Extract command ID from response topic
        pattern = RESPONSE_TOPIC_TEMPLATE.format(
            structure_prefix=self.structure_prefix,
            command_id="(.*)"
        )
        pattern = pattern.replace("+", "[^/]+")  # Replace MQTT wildcard with regex pattern
        
        match = re.match(pattern, topic)
        if not match:
            _LOGGER.warning("Failed to extract command ID from response topic: %s", topic)
            return
            
        command_id = match.group(1)
        _LOGGER.debug("Received response for command ID: %s", command_id)
        
        # Check if we have a pending command with this ID
        if command_id in self.pending_commands:
            _LOGGER.debug("Found pending command for ID: %s", command_id)
            future = self.pending_commands[command_id]["future"]
            if not future.done():
                future.set_result(payload)
            
            # Clean up
            if command_id in self.pending_commands:
                del self.pending_commands[command_id]
        else:
            _LOGGER.debug("No pending command found for ID: %s", command_id)
                
    async def _async_add_entity_for_topic(self, topic, payload) -> None:
        """Add a new entity for a discovered topic."""
        # Extract the entity type and name from the topic
        entity_type, entity_info = self._parse_topic(topic)
        
        if not entity_type:
            _LOGGER.debug("Could not determine entity type for topic: %s", topic)
            return
            
        _LOGGER.info("Adding new entity for topic: %s (type: %s, name: %s)", 
                    topic, entity_type, entity_info['name'])
        
        # Track entity types for diagnostics
        if entity_type not in self.entity_types:
            self.entity_types[entity_type] = 0
        self.entity_types[entity_type] += 1
        
        # Create a unique name to prevent collisions
        # Use a hash of the full topic to ensure uniqueness
        topic_hash = hashlib.md5(topic.encode()).hexdigest()[:8]
        
        # Store original name for display
        entity_info["original_name"] = entity_info["name"]
        
        # Get vehicle ID for prefixing
        vehicle_id = self.config.get(CONF_VEHICLE_ID)
        
        # Check for existing entities with similar names
        similar_name_count = 0
        for eid in self.entity_registry.values():
            if eid.startswith(f"{vehicle_id}_{entity_info['name']}"):
                similar_name_count += 1
        
        # If this is a duplicate, append a number
        if similar_name_count > 0:
            entity_info["name"] = f"{entity_info['name']}_{similar_name_count}"
            
        # Create an entity_id style name with vehicle_id prefix
        prefixed_name = f"{vehicle_id}_{entity_info['name']}"
            
        # Create a friendly name for display in UI
        friendly_name = entity_info["original_name"].replace("_", " ").title()
        
        # Use the original vehicle ID for entity unique IDs for consistency
        original_vehicle_id = self.config.get(CONF_ORIGINAL_VEHICLE_ID, self.config.get(CONF_VEHICLE_ID))
        unique_id = f"{original_vehicle_id}_{entity_info['name']}_{topic_hash}"
        
        # Register this entity
        self.entity_registry[topic] = unique_id
        
        # Create entity data
        entity_data = {
            "topic": topic,
            "payload": payload,
            "entity_type": entity_type,
            "unique_id": unique_id,
<<<<<<< HEAD
            "name": prefixed_name,
            "friendly_name": friendly_name,
=======
            "name": entity_info["name"],
>>>>>>> aaab6f9c
            "device_info": self._get_device_info(),
            "attributes": entity_info.get("attributes", {}),
        }
        
        # If platforms are loaded, send the entity to be created
        # Otherwise, queue it for later
        if self.platforms_loaded:
            async_dispatcher_send(
                self.hass,
                SIGNAL_ADD_ENTITIES,
                entity_data,
            )
        else:
            _LOGGER.debug("Platforms not yet loaded, queuing entity: %s", entity_info["name"])
            self.entity_queue.append(entity_data)
        
    async def _async_platforms_loaded(self) -> None:
        """Handle platforms loaded signal."""
        _LOGGER.info("All platforms loaded, processing %d queued entities", len(self.entity_queue))
        self.platforms_loaded = True
        
        # Process any queued entities
        while self.entity_queue:
            entity_data = self.entity_queue.popleft()
            _LOGGER.debug("Processing queued entity: %s", entity_data["name"])
            async_dispatcher_send(
                self.hass,
                SIGNAL_ADD_ENTITIES,
                entity_data,
            )
            
        # Start entity discovery
        await self._async_discover_entities()
        
    def _parse_topic(self, topic) -> Tuple[Optional[str], Optional[Dict]]:
        """Parse a topic to determine the entity type and info."""
        _LOGGER.debug("Parsing topic: %s", topic)
        
        # Check if topic matches our structure prefix
        if not topic.startswith(self.structure_prefix):
            _LOGGER.debug("Topic does not match structure prefix: %s", self.structure_prefix)
            return None, None
            
        # Remove the structure prefix
        topic_suffix = topic[len(self.structure_prefix):].lstrip('/')
        _LOGGER.debug("Topic suffix after removing prefix: %s", topic_suffix)
        
        # Split the remaining path into parts
        parts = topic_suffix.split("/")
        _LOGGER.debug("Topic parts: %s", parts)
        
        if len(parts) < 2:
            _LOGGER.debug("Topic has too few parts: %s", parts)
            return None, None
        
        # More specific classification rules
        # Use regex patterns for more precise matching
        battery_pattern = re.compile(r'battery|soc|charge|energy', re.IGNORECASE)
        temperature_pattern = re.compile(r'temp|temperature', re.IGNORECASE)
        door_pattern = re.compile(r'door|lock|window|trunk|hood', re.IGNORECASE)
        location_pattern = re.compile(r'location|gps|position|coordinates', re.IGNORECASE)
        switch_pattern = re.compile(r'command|toggle|switch|set', re.IGNORECASE)
        binary_pattern = re.compile(r'connected|enabled|active|status|state', re.IGNORECASE)
        
        # First determine the category from the topic parts
        category = "other"
        if any(battery_pattern.search(part) for part in parts):
            category = "battery"
            _LOGGER.debug("Identified as battery category")
        elif any(temperature_pattern.search(part) for part in parts):
            category = "climate"
            _LOGGER.debug("Identified as climate category")
        elif any(door_pattern.search(part) for part in parts):
            category = "door"
            _LOGGER.debug("Identified as door category")
        elif any(location_pattern.search(part) for part in parts):
            category = "location"
            _LOGGER.debug("Identified as location category")
        
        # Now determine entity type based on more specific rules
        if category == "location":
            entity_type = "device_tracker"
            name = "location"
            _LOGGER.debug("Identified as device_tracker")
        elif category == "door" or (category == "battery" and any(binary_pattern.search(part) for part in parts)):
            entity_type = "binary_sensor"
            name = "_".join(parts)
            _LOGGER.debug("Identified as binary_sensor")
        elif any(switch_pattern.search(part) for part in parts):
            entity_type = "switch"
            name = f"command_{parts[-1]}" if parts else "unknown_command"
            _LOGGER.debug("Identified as switch")
        else:
            entity_type = "sensor"
            name = "_".join(parts)
            _LOGGER.debug("Identified as sensor")
            
        # Create the entity info
        entity_info = {
            "name": name,
            "attributes": {
                "topic": topic,
                "category": category,
                "parts": parts,
            },
        }
            
        _LOGGER.debug("Parsed topic as: type=%s, name=%s, category=%s", 
                     entity_type, entity_info['name'], category)
        return entity_type, entity_info
        
    def _get_device_info(self) -> Dict[str, Any]:
        """Get device info for the OVMS module."""
        vehicle_id = self.config.get(CONF_VEHICLE_ID)
        
        return {
            "identifiers": {(DOMAIN, vehicle_id)},
            "name": f"OVMS - {vehicle_id}",
            "manufacturer": "Open Vehicles",
            "model": "OVMS Module",
            "sw_version": "Unknown",  # Could be updated if available in MQTT
        }
        
    async def _async_discover_entities(self) -> None:
        """Discover existing entities by probing the MQTT broker."""
        _LOGGER.info("Starting entity discovery process")
        
        # Wait a bit to allow for initial connections
        await asyncio.sleep(5)
        
        # Check the topic cache for discovered topics
        if not self.topic_cache:
            _LOGGER.info("No topics discovered yet, waiting for data")
            
        # Process is ongoing as we receive messages
        
    async def async_send_command(self, command: str, parameters: str = "", 
                                 command_id: str = None, timeout: int = 10) -> Dict[str, Any]:
        """Send a command to the OVMS module and wait for a response."""
        if not self.connected:
            _LOGGER.error("Cannot send command, not connected to MQTT broker")
            return {"success": False, "error": "Not connected to MQTT broker"}
            
        # Check rate limiter
        if not self.command_limiter.can_call():
            time_to_next = self.command_limiter.time_to_next_call()
            _LOGGER.warning(
                "Command rate limit exceeded. Try again in %.1f seconds", 
                time_to_next
            )
            return {
                "success": False, 
                "error": f"Rate limit exceeded. Try again in {time_to_next:.1f} seconds",
                "command": command,
                "parameters": parameters,
            }
            
        if command_id is None:
            command_id = uuid.uuid4().hex[:8]
            
        _LOGGER.debug("Sending command: %s, parameters: %s, command_id: %s", 
                     command, parameters, command_id)
            
        # Format the command topic
        command_topic = COMMAND_TOPIC_TEMPLATE.format(
            structure_prefix=self.structure_prefix,
            command_id=command_id
        )
        
        # Format the response topic for logging
        response_topic = RESPONSE_TOPIC_TEMPLATE.format(
            structure_prefix=self.structure_prefix,
            command_id=command_id
        )
        
        # Prepare the payload
        payload = command
        if parameters:
            payload = f"{command} {parameters}"
            
        # Create a future to wait for the response
        loop = asyncio.get_running_loop()
        future = loop.create_future()
        
        # Store the future for the response handler
        self.pending_commands[command_id] = {
            "future": future,
            "timestamp": time.time(),
            "command": command,
            "parameters": parameters,
        }
        
        # Send the command
        _LOGGER.debug("Publishing command to %s: %s", command_topic, payload)
        self.client.publish(command_topic, payload, qos=self.config.get(CONF_QOS))
        
        try:
            # Wait for the response with timeout
            _LOGGER.debug("Waiting for response on %s", response_topic)
            response_payload = await asyncio.wait_for(future, timeout)
            
            _LOGGER.debug("Received response: %s", response_payload)
            
            # Try to parse the response as JSON
            response_data = None
            try:
                response_data = json.loads(response_payload)
            except json.JSONDecodeError:
                # Not JSON, just use the raw payload
                response_data = response_payload
            
            # Make sure response is serializable before returning
            serializable_response = ensure_serializable(response_data)
                
            return {
                "success": True,
                "command_id": command_id,
                "command": command,
                "parameters": parameters,
                "response": serializable_response,
            }
            
        except asyncio.TimeoutError:
            _LOGGER.warning("Command timed out: %s (ID: %s)", command, command_id)
            # Clean up
            if command_id in self.pending_commands:
                del self.pending_commands[command_id]
                
            return {
                "success": False,
                "error": "Timeout waiting for response",
                "command_id": command_id,
                "command": command,
                "parameters": parameters,
            }
            
        except Exception as ex:  # pylint: disable=broad-except
            _LOGGER.exception("Error sending command: %s", ex)
            # Clean up
            if command_id in self.pending_commands:
                del self.pending_commands[command_id]
                
            return {
                "success": False,
                "error": str(ex),
                "command_id": command_id,
                "command": command,
                "parameters": parameters,
            }
            
    async def async_shutdown(self) -> None:
        """Shutdown the MQTT client."""
        # Cancel the cleanup task
        if hasattr(self, '_cleanup_task') and self._cleanup_task:
            self._cleanup_task.cancel()
            try:
                await self._cleanup_task
            except asyncio.CancelledError:
                pass
                
        if self.client:
            _LOGGER.info("Shutting down MQTT client")
            self.client.loop_stop()
            
            await self.hass.async_add_executor_job(self.client.disconnect)<|MERGE_RESOLUTION|>--- conflicted
+++ resolved
@@ -564,15 +564,8 @@
             "payload": payload,
             "entity_type": entity_type,
             "unique_id": unique_id,
-<<<<<<< HEAD
             "name": prefixed_name,
             "friendly_name": friendly_name,
-=======
-            "name": entity_info["name"],
->>>>>>> aaab6f9c
-            "device_info": self._get_device_info(),
-            "attributes": entity_info.get("attributes", {}),
-        }
         
         # If platforms are loaded, send the entity to be created
         # Otherwise, queue it for later
