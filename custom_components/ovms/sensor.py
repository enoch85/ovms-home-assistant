"""Support for OVMS sensors."""
import logging
import json
from datetime import datetime
from typing import Any, Dict, Optional, List

from homeassistant.components.sensor import (
    SensorDeviceClass,
    SensorEntity,
    SensorStateClass,
)
from homeassistant.config_entries import ConfigEntry
from homeassistant.const import (
    PERCENTAGE,
    UnitOfElectricCurrent,
    UnitOfElectricPotential,
    UnitOfEnergy,
    UnitOfLength,
    UnitOfPower,
    UnitOfSpeed,
    UnitOfTemperature,
)
from homeassistant.core import HomeAssistant, callback
from homeassistant.helpers.dispatcher import async_dispatcher_connect
from homeassistant.helpers.entity import DeviceInfo, EntityCategory
from homeassistant.helpers.entity_platform import AddEntitiesCallback
from homeassistant.helpers.event import async_call_later
<<<<<<< HEAD
from homeassistant.helpers.restore_state import RestoreEntity
=======
>>>>>>> aaab6f9c
from homeassistant.util import dt as dt_util

from .const import DOMAIN, LOGGER_NAME
from .mqtt import SIGNAL_ADD_ENTITIES, SIGNAL_UPDATE_ENTITY

_LOGGER = logging.getLogger(LOGGER_NAME)

# A mapping of sensor name patterns to device classes and units
SENSOR_TYPES = {
    "soc": {
        "device_class": SensorDeviceClass.BATTERY,
        "state_class": SensorStateClass.MEASUREMENT,
        "unit": PERCENTAGE,
        "icon": "mdi:battery",
    },
    "range": {
        "device_class": SensorDeviceClass.DISTANCE,
        "state_class": SensorStateClass.MEASUREMENT,
        "unit": UnitOfLength.KILOMETERS,
        "icon": "mdi:map-marker-distance",
    },
    "temperature": {
        "device_class": SensorDeviceClass.TEMPERATURE,
        "state_class": SensorStateClass.MEASUREMENT,
        "unit": UnitOfTemperature.CELSIUS,
        "icon": "mdi:thermometer",
    },
    "power": {
        "device_class": SensorDeviceClass.POWER,
        "state_class": SensorStateClass.MEASUREMENT,
        "unit": UnitOfPower.WATT,
        "icon": "mdi:flash",
    },
    "current": {
        "device_class": SensorDeviceClass.CURRENT,
        "state_class": SensorStateClass.MEASUREMENT,
        "unit": UnitOfElectricCurrent.AMPERE,
        "icon": "mdi:current-ac",
    },
    "voltage": {
        "device_class": SensorDeviceClass.VOLTAGE,
        "state_class": SensorStateClass.MEASUREMENT,
        "unit": UnitOfElectricPotential.VOLT,
        "icon": "mdi:flash",
    },
    "energy": {
        "device_class": SensorDeviceClass.ENERGY,
        "state_class": SensorStateClass.TOTAL_INCREASING,
        "unit": UnitOfEnergy.KILO_WATT_HOUR,
        "icon": "mdi:battery-charging",
    },
    "speed": {
        "device_class": SensorDeviceClass.SPEED,
        "state_class": SensorStateClass.MEASUREMENT,
        "unit": UnitOfSpeed.KILOMETERS_PER_HOUR,
        "icon": "mdi:speedometer",
    },
    # Additional icons for EV-specific metrics
    "odometer": {
        "icon": "mdi:counter",
        "state_class": SensorStateClass.TOTAL_INCREASING,
    },
    "efficiency": {
        "icon": "mdi:leaf",
        "state_class": SensorStateClass.MEASUREMENT,
    },
    "charging_time": {
        "icon": "mdi:timer",
        "state_class": SensorStateClass.MEASUREMENT,
    },
    "climate": {
        "icon": "mdi:fan",
        "state_class": SensorStateClass.MEASUREMENT,
    },
    "hvac": {
        "icon": "mdi:air-conditioner", 
        "state_class": SensorStateClass.MEASUREMENT,
    },
    "motor": {
        "icon": "mdi:engine",
        "state_class": SensorStateClass.MEASUREMENT,
    },
    "trip": {
        "icon": "mdi:map-marker-path",
        "state_class": SensorStateClass.MEASUREMENT,
    },
    # Diagnostic sensors
    "status": {
        "entity_category": EntityCategory.DIAGNOSTIC,
        "icon": "mdi:information-outline",
    },
    "signal": {
        "entity_category": EntityCategory.DIAGNOSTIC,
        "device_class": SensorDeviceClass.SIGNAL_STRENGTH,
        "icon": "mdi:signal",
    },
    "firmware": {
        "entity_category": EntityCategory.DIAGNOSTIC,
        "icon": "mdi:package-up",
    },
    "version": {
        "entity_category": EntityCategory.DIAGNOSTIC,
        "icon": "mdi:tag-text",
    },
    "task": {
        "entity_category": EntityCategory.DIAGNOSTIC,
        "icon": "mdi:list-status",
    }
}


async def async_setup_entry(
    hass: HomeAssistant, entry: ConfigEntry, async_add_entities: AddEntitiesCallback
) -> None:
    """Set up OVMS sensors based on a config entry."""
    @callback
    def async_add_sensor(data: Dict[str, Any]) -> None:
        """Add sensor based on discovery data."""
        if data["entity_type"] != "sensor":
            return
            
        _LOGGER.info("Adding sensor: %s", data["name"])
        
        sensor = OVMSSensor(
            data["unique_id"],
            data["name"],
            data["topic"],
            data["payload"],
            data["device_info"],
            data["attributes"],
            data.get("friendly_name"),
        )
        
        async_add_entities([sensor])
    
    # Subscribe to discovery events
    entry.async_on_unload(
        async_dispatcher_connect(hass, SIGNAL_ADD_ENTITIES, async_add_sensor)
    )


class OVMSSensor(SensorEntity, RestoreEntity):
    """Representation of an OVMS sensor."""
    
    def __init__(
        self,
        unique_id: str,
        name: str,
        topic: str,
        initial_state: str,
        device_info: DeviceInfo,
        attributes: Dict[str, Any],
        friendly_name: Optional[str] = None,
    ) -> None:
        """Initialize the sensor."""
        self._attr_unique_id = unique_id
        # Use the entity_id compatible name for internal use
        self._internal_name = name
        # Set the entity name that will display in UI to friendly name or name
        self._attr_name = friendly_name or name.replace("_", " ").title()
        self._topic = topic
        self._attr_device_info = device_info
        self._attr_extra_state_attributes = {
            **attributes,
            "topic": topic,
            "last_updated": dt_util.utcnow().isoformat(),
        }
        
        # Try to determine device class and unit
        self._determine_sensor_type()
        
        # Only set native value after attributes are initialized
        self._attr_native_value = self._parse_value(initial_state)
        
        # Try to extract additional attributes from initial state if it's JSON
        self._process_json_payload(initial_state)
        
        # Initialize cell sensors tracking
        self._cell_sensors_created = False
        self._cell_sensors = []
        self._cell_registry = {}
        self._cell_sensor_entities = {}
    
    async def async_added_to_hass(self) -> None:
        """Subscribe to updates."""
        await super().async_added_to_hass()
        
        # Restore previous state if available
        if (state := await self.async_get_last_state()) is not None:
            self._attr_native_value = state.state
            # Restore attributes if available
            if state.attributes:
                # Don't overwrite entity attributes like unit, etc.
                saved_attributes = {
                    k: v for k, v in state.attributes.items()
                    if k not in ["device_class", "state_class", "unit_of_measurement"]
                }
                self._attr_extra_state_attributes.update(saved_attributes)
        
        @callback
        def update_state(payload: str) -> None:
            """Update the sensor state."""
            self._attr_native_value = self._parse_value(payload)
            
            # Update timestamp attribute
            now = dt_util.utcnow()
            self._attr_extra_state_attributes["last_updated"] = now.isoformat()
            
            # Try to extract additional attributes from payload if it's JSON
            self._process_json_payload(payload)
            
            self.async_write_ha_state()
            
        self.async_on_remove(
            async_dispatcher_connect(
                self.hass,
                f"{SIGNAL_UPDATE_ENTITY}_{self.unique_id}",
                update_state,
            )
        )
    
    def _determine_sensor_type(self) -> None:
        """Determine the sensor type based on name patterns."""
        # Default values
        self._attr_device_class = None
        self._attr_state_class = None
        self._attr_native_unit_of_measurement = None
        self._attr_entity_category = None
        self._attr_icon = None
        
        # Check for matching patterns in name
        for key, sensor_type in SENSOR_TYPES.items():
            if key in self._internal_name.lower() or key in self._topic.lower():
                self._attr_device_class = sensor_type.get("device_class")
                self._attr_state_class = sensor_type.get("state_class")
                self._attr_native_unit_of_measurement = sensor_type.get("unit")
                self._attr_entity_category = sensor_type.get("entity_category")
                self._attr_icon = sensor_type.get("icon")
                break
    
    def _parse_value(self, value: str) -> Any:
        """Parse the value from the payload."""
        # Check if this is a comma-separated list of numbers (including negative numbers)
        if isinstance(value, str) and "," in value:
            try:
                # Try to parse all parts as floats
                parts = [float(part.strip()) for part in value.split(",") if part.strip()]
                if parts:
                    # Store the array in attributes
                    self._attr_extra_state_attributes["cell_values"] = parts
                    self._attr_extra_state_attributes["cell_count"] = len(parts)
                    
                    # Create individual cell sensors if they don't exist yet
                    self._create_cell_sensors(parts)
                    
                    # Calculate and return average value
                    avg_value = sum(parts) / len(parts)
                    return avg_value
            except (ValueError, TypeError):
                # If any part can't be converted to float, fall through to other methods
                pass
        
        # Rest of the original parsing logic follows...
        try:
            # Try parsing as JSON first
            json_val = json.loads(value)
            
            # If JSON is a dict, extract likely value
            if isinstance(json_val, dict):
                if "value" in json_val:
                    return json_val["value"]
                if "state" in json_val:
                    return json_val["state"]
                # Return first numeric value found
                for key, val in json_val.items():
                    if isinstance(val, (int, float)):
                        return val
                # Fall back to string representation
                return str(json_val)
            
            # If JSON is a scalar, use it directly
            if isinstance(json_val, (int, float, str, bool)):
                return json_val
                
            # For arrays or other types, convert to string
            return str(json_val)
            
        except (ValueError, json.JSONDecodeError):
            # Not JSON, try numeric
            try:
                # Check if it's a float
                if "." in value:
                    return float(value)
                # Check if it's an int
                return int(value)
            except (ValueError, TypeError):
                # Return as string
                return value
    
    def _process_json_payload(self, payload: str) -> None:
        """Process JSON payload to extract additional attributes."""
        try:
            json_data = json.loads(payload)
            if isinstance(json_data, dict):
                # Add useful attributes from the data
                for key, value in json_data.items():
                    if key not in ["value", "state", "data"] and key not in self._attr_extra_state_attributes:
                        self._attr_extra_state_attributes[key] = value
                        
                # If there's a timestamp in the JSON, use it
                if "timestamp" in json_data:
                    self._attr_extra_state_attributes["device_timestamp"] = json_data["timestamp"]
                    
                # If there's a unit in the JSON, use it for native unit
                if "unit" in json_data and not self._attr_native_unit_of_measurement:
                    unit = json_data["unit"]
                    self._attr_native_unit_of_measurement = unit
                    
        except (ValueError, json.JSONDecodeError):
            # Not JSON, that's fine
            pass
            
    def _create_cell_sensors(self, cell_values):
        """Create individual sensors for each cell value."""
        # Only create cell sensors if we haven't done so already
        if hasattr(self, '_cell_sensors_created') and self._cell_sensors_created:
            # If we already created them, just update their values
            self._update_cell_sensor_values(cell_values)
            return
            
        from homeassistant.helpers.entity import async_generate_entity_id
        from homeassistant.components.sensor import DOMAIN as SENSOR_DOMAIN
        
        # Get base information to create child sensors
<<<<<<< HEAD
        base_name = self._internal_name  # Use internal name for entity_id
        # Get readable base name for friendly names from attribute name
        friendly_base_name = self.name  # Use the friendly name for display
        
=======
        base_name = self.name
>>>>>>> aaab6f9c
        # Clean "voltage" from the name to avoid duplication
        base_name = base_name.replace("voltage", "").replace("Voltage", "").strip()
        base_name = base_name.rstrip("_").strip()
        
<<<<<<< HEAD
        # Get vehicle ID from unique_id for prefixing
        vehicle_id = self.unique_id.split("_")[0]
        
=======
>>>>>>> aaab6f9c
        self._cell_sensors = []
        registry = {}
        
        # Create a sensor for each cell
        for i, value in enumerate(cell_values):
            # Create unique ID for this cell sensor
            cell_unique_id = f"{self.unique_id}_cell_{i+1}"
            
<<<<<<< HEAD
            # Create entity ID with vehicle prefix
            entity_id_name = f"{vehicle_id}_{base_name}_cell_{i+1}"
            
            # Generate entity ID
            entity_id = async_generate_entity_id(
                SENSOR_DOMAIN + ".{}", 
                entity_id_name,
                hass=self.hass
            )
            
            # Create friendly name for cell
            friendly_name = f"{friendly_base_name} Cell {i+1}"
            
            # Create a sensor configuration to register later
            sensor_config = {
                "unique_id": cell_unique_id,
                "name": entity_id_name,
                "friendly_name": friendly_name,
=======
            # Generate entity ID
            entity_id = async_generate_entity_id(
                SENSOR_DOMAIN + ".{}", 
                f"{base_name}_cell_{i+1}",
                hass=self.hass
            )
            
            # Create a sensor configuration to register later
            sensor_config = {
                "unique_id": cell_unique_id,
                "name": f"{base_name} Cell {i+1}",
>>>>>>> aaab6f9c
                "state": value,
                "entity_id": entity_id,
                "device_info": self.device_info,
                "device_class": self.device_class,
                "state_class": SensorStateClass.MEASUREMENT,
                "unit_of_measurement": self.native_unit_of_measurement,
                "cell_index": i,
            }
            
            # Register this cell sensor
            registry[cell_unique_id] = sensor_config
            self._cell_sensors.append(cell_unique_id)
        
        # Store in class attribute for future updates
        self._cell_registry = registry
        self._cell_sensors_created = True
        
        # Schedule registration of these sensors
        if self.hass:
            async_call_later(self.hass, 0, self._register_cell_sensors)

    async def _register_cell_sensors(self, _now=None):
        """Register the cell sensors in Home Assistant."""
        if not hasattr(self, '_cell_registry') or not self._cell_registry:
            return
            
        from homeassistant.helpers.entity import Entity
        
        # Create a custom sensor class for the cell sensors
<<<<<<< HEAD
        class CellVoltageSensor(SensorEntity, RestoreEntity):
=======
        class CellVoltageSensor(SensorEntity):
>>>>>>> aaab6f9c
            """Representation of a cell voltage sensor."""
            
            def __init__(self, config):
                """Initialize the sensor."""
                self._attr_unique_id = config["unique_id"]
<<<<<<< HEAD
                self._internal_name = config["name"]
                self._attr_name = config["friendly_name"]
=======
                self._attr_name = config["name"]
>>>>>>> aaab6f9c
                self._attr_native_value = config["state"]
                self._attr_device_info = config["device_info"]
                self._attr_device_class = config["device_class"]
                self._attr_state_class = config["state_class"]
                self._attr_native_unit_of_measurement = config["unit_of_measurement"]
                self.entity_id = config["entity_id"]
                self.cell_index = config["cell_index"]
        
        # Create and add all cell sensors
        entities = []
        for sensor_id, config in self._cell_registry.items():
            sensor = CellVoltageSensor(config)
            entities.append(sensor)
        
        # Add entities to Home Assistant
        if entities:
            try:
                # Add entities to Home Assistant
                async_add_entities = self.platform.async_add_entities
                async_add_entities(entities)
            except (AttributeError, NameError):
                _LOGGER.warning("Failed to register cell sensors through platform")
                try:
                    # Alternative approach if platform isn't available
                    from homeassistant.helpers.entity_component import EntityComponent
                    component = self.hass.data.get('entity_components', {}).get('sensor')
                    if component and isinstance(component, EntityComponent):
                        await component.async_add_entities(entities)
                    else:
                        _LOGGER.warning("Failed to find sensor component for adding entities")
                except Exception as ex:
                    _LOGGER.exception("Error registering cell sensors: %s", ex)
            
        # Store entities for future updates
        self._cell_sensor_entities = {e.unique_id: e for e in entities}

    def _update_cell_sensor_values(self, cell_values):
        """Update the values of existing cell sensors."""
        if not hasattr(self, '_cell_sensor_entities') or not self._cell_sensor_entities:
            return
            
        # Update each cell sensor with its new value
        for i, value in enumerate(cell_values):
            if i < len(self._cell_sensors):
                cell_id = self._cell_sensors[i]
                if cell_id in self._cell_sensor_entities:
                    entity = self._cell_sensor_entities[cell_id]
                    entity._attr_native_value = value
                    
                    # Schedule an update for this entity
                    if self.hass:
                        entity.async_schedule_update_ha_state()<|MERGE_RESOLUTION|>--- conflicted
+++ resolved
@@ -25,10 +25,7 @@
 from homeassistant.helpers.entity import DeviceInfo, EntityCategory
 from homeassistant.helpers.entity_platform import AddEntitiesCallback
 from homeassistant.helpers.event import async_call_later
-<<<<<<< HEAD
 from homeassistant.helpers.restore_state import RestoreEntity
-=======
->>>>>>> aaab6f9c
 from homeassistant.util import dt as dt_util
 
 from .const import DOMAIN, LOGGER_NAME
@@ -363,24 +360,17 @@
         from homeassistant.components.sensor import DOMAIN as SENSOR_DOMAIN
         
         # Get base information to create child sensors
-<<<<<<< HEAD
         base_name = self._internal_name  # Use internal name for entity_id
         # Get readable base name for friendly names from attribute name
         friendly_base_name = self.name  # Use the friendly name for display
         
-=======
-        base_name = self.name
->>>>>>> aaab6f9c
         # Clean "voltage" from the name to avoid duplication
         base_name = base_name.replace("voltage", "").replace("Voltage", "").strip()
         base_name = base_name.rstrip("_").strip()
         
-<<<<<<< HEAD
         # Get vehicle ID from unique_id for prefixing
         vehicle_id = self.unique_id.split("_")[0]
         
-=======
->>>>>>> aaab6f9c
         self._cell_sensors = []
         registry = {}
         
@@ -389,7 +379,6 @@
             # Create unique ID for this cell sensor
             cell_unique_id = f"{self.unique_id}_cell_{i+1}"
             
-<<<<<<< HEAD
             # Create entity ID with vehicle prefix
             entity_id_name = f"{vehicle_id}_{base_name}_cell_{i+1}"
             
@@ -408,19 +397,6 @@
                 "unique_id": cell_unique_id,
                 "name": entity_id_name,
                 "friendly_name": friendly_name,
-=======
-            # Generate entity ID
-            entity_id = async_generate_entity_id(
-                SENSOR_DOMAIN + ".{}", 
-                f"{base_name}_cell_{i+1}",
-                hass=self.hass
-            )
-            
-            # Create a sensor configuration to register later
-            sensor_config = {
-                "unique_id": cell_unique_id,
-                "name": f"{base_name} Cell {i+1}",
->>>>>>> aaab6f9c
                 "state": value,
                 "entity_id": entity_id,
                 "device_info": self.device_info,
@@ -450,22 +426,14 @@
         from homeassistant.helpers.entity import Entity
         
         # Create a custom sensor class for the cell sensors
-<<<<<<< HEAD
         class CellVoltageSensor(SensorEntity, RestoreEntity):
-=======
-        class CellVoltageSensor(SensorEntity):
->>>>>>> aaab6f9c
             """Representation of a cell voltage sensor."""
             
             def __init__(self, config):
                 """Initialize the sensor."""
                 self._attr_unique_id = config["unique_id"]
-<<<<<<< HEAD
                 self._internal_name = config["name"]
                 self._attr_name = config["friendly_name"]
-=======
-                self._attr_name = config["name"]
->>>>>>> aaab6f9c
                 self._attr_native_value = config["state"]
                 self._attr_device_info = config["device_info"]
                 self._attr_device_class = config["device_class"]
