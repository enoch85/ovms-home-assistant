"""Topic parser for OVMS MQTT messages."""
import logging
import re
from typing import Dict, Any, Optional, Tuple, List

from .. import metrics
<<<<<<< HEAD
from ..const import LOGGER_NAME, CONF_TOPIC_BLACKLIST, SYSTEM_TOPIC_BLACKLIST, SYSTEM_SWITCH_BLACKLIST, DEFAULT_USER_TOPIC_BLACKLIST
=======
from ..const import (
    LOGGER_NAME,
    CONF_TOPIC_BLACKLIST,
    SYSTEM_TOPIC_BLACKLIST,
    LEGACY_TOPIC_BLACKLIST,
    COMBINED_TOPIC_BLACKLIST,
    USER_TOPIC_BLACKLIST
)
>>>>>>> d889ea39
from ..metrics import (
    BINARY_METRICS,
    get_metric_by_path,
    get_metric_by_pattern,
)

_LOGGER = logging.getLogger(LOGGER_NAME)

class TopicParser:
    """Parser for OVMS MQTT topics."""

    def __init__(self, config: Dict[str, Any], entity_registry):
        """Initialize the topic parser."""
        self.config = config
        self.entity_registry = entity_registry
        self.structure_prefix = self._format_structure_prefix()
        self.coordinate_entities_created = {}  # Track which coordinate entities we've created

        # Initialize topic blacklist from user configuration (defaults to system patterns)
        configured_blacklist = config.get(CONF_TOPIC_BLACKLIST, SYSTEM_TOPIC_BLACKLIST)
        self.topic_blacklist = self._normalize_blacklist(configured_blacklist)

    def _format_structure_prefix(self) -> str:
        """Format the topic structure prefix based on configuration."""
        try:
            structure = self.config.get("topic_structure", "{prefix}/{mqtt_username}/{vehicle_id}")
            prefix = self.config.get("topic_prefix", "ovms")
            vehicle_id = self.config.get("vehicle_id", "")
            mqtt_username = self.config.get("mqtt_username", "")

            # Replace the variables in the structure
            structure_prefix = structure.format(
                prefix=prefix,
                vehicle_id=vehicle_id,
                mqtt_username=mqtt_username,
            )

            return structure_prefix
        except Exception as ex:
            _LOGGER.exception("Error formatting structure prefix: %s", ex)
            # Fallback to a simple default
            prefix = self.config.get("topic_prefix", "ovms")
            vehicle_id = self.config.get("vehicle_id", "")
            return f"{prefix}/{vehicle_id}"

    def parse_topic(self, topic: str, payload: str) -> Optional[Dict[str, Any]]:
        """Parse a topic to determine the entity type and info."""
        try:
            _LOGGER.debug("Parsing topic: %s", topic)

            # Special handling for status topic (module online status)
            if topic.endswith("/status"):
                vehicle_id = self.config.get("vehicle_id", "")
                attributes = {"topic": topic, "category": "diagnostic"}
                # Ensure proper friendly name for status sensor
                friendly_name = f"{vehicle_id} Status"
                return {
                    "entity_type": "binary_sensor",
                    "name": f"ovms_{vehicle_id}_status",
                    "friendly_name": friendly_name,
                    "attributes": attributes,
                }

            # Skip event topics - we don't need entities for these
            if topic.endswith("/event"):
                return None

            # Skip blacklisted topics
            if self.topic_blacklist:
                for pattern in self.topic_blacklist:
                    if pattern in topic:
                        _LOGGER.debug("Skipping blacklisted topic pattern '%s': %s", pattern, topic)
                        return None

            # Check if topic matches our structure prefix
            if not topic.startswith(self.structure_prefix):
                # Alternative check for different username pattern but same vehicle ID
                vehicle_id = self.config.get("vehicle_id", "")
                prefix = self.config.get("topic_prefix", "")
                if (
                    vehicle_id
                    and prefix
                    and f"/{vehicle_id}/" in topic
                    and topic.startswith(prefix)
                ):
                    # Extract parts after vehicle ID
                    parts = topic.split(f"/{vehicle_id}/", 1)
                    if len(parts) > 1:
                        topic_suffix = parts[1]
                    else:
                        return None
                else:
                    return None
            else:
                # Extract the normal way
                topic_suffix = topic[len(self.structure_prefix):].lstrip("/")

            if not topic_suffix:
                return None

            # Split the remaining path into parts
            parts = topic_suffix.split("/")
            parts = [p for p in parts if p]

            # Log the topic and the derived parts only during initial setup
            # This prevents the "logging too frequently" warning
            if len(parts) < 5:  # Only log for shorter, likely important paths
                _LOGGER.debug(f"Pre-categorization: Topic='{topic}', Suffix='{topic_suffix}', Derived Parts='{parts}'")

            if len(parts) < 2:
                return None

            # Check if this is a command/response topic - don't create entities for these
            if (
                "client/rr/command" in topic_suffix
                or "client/rr/response" in topic_suffix
            ):
                return None

            # Handle vendor-specific prefixes (like xvu, xsq, xmg, xnl)
            metric_path = self._convert_to_metric_path(parts)

            # Determine entity type and category
            entity_type = self._determine_entity_type(parts, metric_path, topic)
            # Use centralized category determination from metrics module
            category = metrics.determine_category_from_topic(parts)

            # Additional logging for GPS location topics
            if any(keyword in topic.lower() for keyword in ["latitude", "longitude", "gps"]) or (len(parts) >= 2 and parts[0] == "v" and parts[1] == "p"):
                _LOGGER.info(f"GPS Location Topic Processing - Topic: {topic}, Parts: {parts}, Category: {category}")

            # Create entity name and add extra attributes
            raw_name = "_".join(parts) if parts else "unknown"
            vehicle_id = self.config.get("vehicle_id", "")
            name = f"ovms_{vehicle_id}_{raw_name}"

            # Get metric info for later use
            metric_info = get_metric_by_path(metric_path)
            if not metric_info:
                metric_info = get_metric_by_pattern(parts)

            # Prepare basic attributes
            attributes = {
                "topic": topic,
                "category": category,
                "parts": parts,
            }

            return {
                "entity_type": entity_type,
                "name": name,
                "raw_name": raw_name,
                "parts": parts,
                "metric_path": metric_path,
                "metric_info": metric_info,
                "attributes": attributes,
                "priority": 5 if "version" in name.lower() else 0,
            }

        except Exception as ex:
            _LOGGER.exception("Error parsing topic: %s", ex)
            return None

    def _convert_to_metric_path(self, parts: List[str]) -> str:
        """Convert topic parts to metric path."""
        # Keep vendor-specific prefixes intact
        if len(parts) >= 2:
            # VW e-UP metrics
            if "xvu" in parts:
                return ".".join(parts)

            # Smart ForTwo metrics
            if "xsq" in parts:
                return ".".join(parts)

            # MG ZS-EV metrics
            if "xmg" in parts:
                return ".".join(parts)

            # Nissan Leaf metrics
            if "xnl" in parts:
                return ".".join(parts)

            # Renault Twizy metrics
            if "xrt" in parts:
                return ".".join(parts)

            # Metric specific prefixes
            if parts[0] in ["metric", "status", "notify"]:
                return ".".join(parts[1:])

        return ".".join(parts)

    def _determine_entity_type(self, parts: List[str], metric_path: str, topic: str) -> str:
        """Determine the entity type based on topic parts and metric info."""
        # Check if this should be a binary sensor
        if self._should_be_binary_sensor(parts, metric_path):
            return "binary_sensor"

        # Check for commands/switches (v.e.cabinsetpoint is not a switch)
        if metric_path not in SYSTEM_SWITCH_BLACKLIST and (
            "command" in parts or any(            
            switch_pattern in "_".join(parts).lower()
                for switch_pattern in [
                    "switch",
                    "toggle",
                    "set",
                    "enable",
                    "disable",
                ]
            )
        ):
            return "switch"

        # GPS metrics should be sensors
        if self._is_gps_metric_topic(parts, "_".join(parts), topic):
            return "sensor"

        # Default to sensor
        return "sensor"

    def _should_be_binary_sensor(self, parts: List[str], metric_path: str) -> bool:
        """Determine if topic should be a binary sensor."""
        try:
            # Check if this is a known binary metric
            if metric_path in BINARY_METRICS:
                return True

            # Check if the metric info defines it as a binary sensor
            metric_info = get_metric_by_path(metric_path)
            if not metric_info:
                metric_info = get_metric_by_pattern(parts)

            if metric_info and "device_class" in metric_info:
                # Check if the device class is from binary_sensor
                if hasattr(metric_info["device_class"], "__module__"):
                    return "binary_sensor" in metric_info["device_class"].__module__

            # Check for binary patterns in name
            name_lower = "_".join(parts).lower()
            binary_keywords = [
                "active",
                "enabled",
                "running",
                "connected",
                "locked",
                "door",
                "charging",
                "fan",       # Added for MG ZS-EV radiator fan
                "relay",     # Added for MG ZS-EV relays
                "error",     # Added for MG ZS-EV battery error
                "auth",      # Added for MG ZS-EV auth
                "polling",   # Added for MG ZS-EV polling
                "heat",      # Added for Nissan Leaf remote heat
                "cool",      # Added for Nissan Leaf remote cool
                "granted",   # Added for Nissan Leaf heater granted
                "present",   # Added for Nissan Leaf heater present
                "requested", # Added for Nissan Leaf heat requested
                "progress",  # Added for Nissan Leaf request in progress
                "quick",     # Added for Nissan Leaf quick charge status
                "auto",      # Added for Nissan Leaf auto HVAC
            ]

            # Special handling for "on" to avoid false matches
            has_on_word = bool(re.search(r"\bon\b", name_lower))

            # Check for any other binary keywords
            has_binary_keyword = any(
                keyword in name_lower for keyword in binary_keywords
            )

            if has_on_word or has_binary_keyword:
                # Exclude certain words that might contain binary keywords but are numeric
                exclusions = [
                    "power",
                    "energy",
                    "duration",
                    "consumption",
                    "acceleration",
                    "direction",
                    "monotonic",
                ]
                # Check if name contains any exclusions
                if not any(exclusion in name_lower for exclusion in exclusions):
                    return True

            return False
        except Exception as ex:
            _LOGGER.exception("Error determining if should be binary sensor: %s", ex)
            return False

    def _is_coordinate_topic(self, parts: List[str], name: str, topic: str) -> bool:
        """Check if topic is a latitude/longitude coordinate topic.

        These topics contain actual location coordinates.
        """
        # Define strict coordinate keywords - only these will create device trackers
        coordinate_keywords = ["latitude", "lat", "longitude", "long", "lon", "lng"]

        # Only match exact coordinate keywords, not any topic containing "gps"
        for keyword in coordinate_keywords:
            # Check in topic name
            if keyword == name.lower():
                return True

            # Check for exact match in parts
            if any(part.lower() == keyword for part in parts):
                return True

            # Check in full topic path for exact coordinate matches
            if f"/p/{keyword}" in topic.lower() or f".p.{keyword}" in topic.lower():
                return True

        # For multi-part words like "v_p_latitude", we need additional check
        if any(part.lower().endswith("_latitude") or
               part.lower().endswith("_longitude") for part in parts):
            return True

        return False

    def _is_gps_metric_topic(self, parts: List[str], name: str, topic: str) -> bool:
        """Check if topic is a GPS-related metric that should be a sensor."""
        gps_keywords = ["gpshdop", "gpssq", "gpsmode", "gpsspeed", "gpstime", "gps"]
        coordinate_keywords = ["latitude", "lat", "longitude", "long", "lon", "lng"]

        # GPS topics OR coordinate topics should be sensors
        if (any(keyword in topic.lower() for keyword in gps_keywords) or
            any(keyword in topic.lower() for keyword in coordinate_keywords)):
            return True

        return False

    def _normalize_blacklist(self, blacklist):
        """Normalize the blacklist format to always be a list of patterns."""
        if not blacklist:
            return []

        # If it's already a list, use it directly
        if isinstance(blacklist, list):
            return [str(item) for item in blacklist if item]

        # Convert string to list (handling comma-separated input from UI)
        if isinstance(blacklist, str):
            return [x.strip() for x in blacklist.split(",") if x.strip()]

        # Fallback to system defaults
        return SYSTEM_TOPIC_BLACKLIST<|MERGE_RESOLUTION|>--- conflicted
+++ resolved
@@ -4,9 +4,6 @@
 from typing import Dict, Any, Optional, Tuple, List
 
 from .. import metrics
-<<<<<<< HEAD
-from ..const import LOGGER_NAME, CONF_TOPIC_BLACKLIST, SYSTEM_TOPIC_BLACKLIST, SYSTEM_SWITCH_BLACKLIST, DEFAULT_USER_TOPIC_BLACKLIST
-=======
 from ..const import (
     LOGGER_NAME,
     CONF_TOPIC_BLACKLIST,
@@ -15,7 +12,6 @@
     COMBINED_TOPIC_BLACKLIST,
     USER_TOPIC_BLACKLIST
 )
->>>>>>> d889ea39
 from ..metrics import (
     BINARY_METRICS,
     get_metric_by_path,
@@ -215,18 +211,16 @@
         if self._should_be_binary_sensor(parts, metric_path):
             return "binary_sensor"
 
-        # Check for commands/switches (v.e.cabinsetpoint is not a switch)
-        if metric_path not in SYSTEM_SWITCH_BLACKLIST and (
-            "command" in parts or any(            
+        # Check for commands/switches
+        if "command" in parts or any(
             switch_pattern in "_".join(parts).lower()
-                for switch_pattern in [
-                    "switch",
-                    "toggle",
-                    "set",
-                    "enable",
-                    "disable",
-                ]
-            )
+            for switch_pattern in [
+                "switch",
+                "toggle",
+                "set",
+                "enable",
+                "disable",
+            ]
         ):
             return "switch"
 
